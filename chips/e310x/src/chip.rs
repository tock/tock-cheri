//! High-level setup and interrupt mapping for the chip.

use core::fmt::Write;
use kernel;
use kernel::common::registers::FieldValue;
use kernel::debug;
use kernel::hil::time::Alarm;
use rv32i;
use rv32i::csr::{mcause, mie::mie, mip::mip, CSR};

use crate::gpio;
use crate::interrupts;
use crate::plic;
use crate::timer;
use crate::uart;

pub struct E310x<A: 'static + Alarm<'static>> {
    userspace_kernel_boundary: rv32i::syscall::SysCall,
    pmp: rv32i::pmp::PMPConfig,
    scheduler_timer: kernel::VirtualSchedulerTimer<A>,
}

impl<A: 'static + Alarm<'static>> E310x<A> {
    pub unsafe fn new(alarm: &'static A) -> Self {
        Self {
            userspace_kernel_boundary: rv32i::syscall::SysCall::new(),
            pmp: rv32i::pmp::PMPConfig::new(8),
            scheduler_timer: kernel::VirtualSchedulerTimer::new(alarm),
        }
    }

    pub unsafe fn enable_plic_interrupts(&self) {
        plic::disable_all();
        plic::clear_all_pending();
        plic::enable_all();
    }

    unsafe fn handle_plic_interrupts() {
        while let Some(interrupt) = plic::next_pending() {
            match interrupt {
                interrupts::UART0 => uart::UART0.handle_interrupt(),
                int_pin @ interrupts::GPIO0..=interrupts::GPIO31 => {
                    let pin = &gpio::PORT[(int_pin - interrupts::GPIO0) as usize];
                    pin.handle_interrupt();
                }
                _ => debug!("Pidx {}", interrupt),
            }
            plic::complete(interrupt);
        }
    }
}

impl<A: 'static + Alarm<'static>> kernel::Chip for E310x<A> {
    type MPU = rv32i::pmp::PMPConfig;
    type UserspaceKernelBoundary = rv32i::syscall::SysCall;
<<<<<<< HEAD
    type SysTick = ();
    type WatchDog = ();
=======
    type SchedulerTimer = kernel::VirtualSchedulerTimer<A>;
>>>>>>> 93be8baa

    fn mpu(&self) -> &Self::MPU {
        &self.pmp
    }

    fn scheduler_timer(&self) -> &Self::SchedulerTimer {
        &self.scheduler_timer
    }

    fn watchdog(&self) -> &Self::WatchDog {
        &()
    }

    fn userspace_kernel_boundary(&self) -> &rv32i::syscall::SysCall {
        &self.userspace_kernel_boundary
    }

    fn service_pending_interrupts(&self) {
        let mut reenable_intr = FieldValue::<u32, mie::Register>::new(0, 0, 0);

        loop {
            let mip = CSR.mip.extract();

            if mip.is_set(mip::mtimer) {
                unsafe {
                    timer::MACHINETIMER.handle_interrupt();
                }
                reenable_intr += mie::mtimer::SET;
            }
            if mip.is_set(mip::mext) {
                unsafe {
                    Self::handle_plic_interrupts();
                }
                reenable_intr += mie::mext::SET;
            }

            if !mip.matches_any(mip::mext::SET + mip::mtimer::SET) {
                break;
            }
        }

        // re-enable any interrupt classes which we handled
        CSR.mie.modify(reenable_intr);
    }

    fn has_pending_interrupts(&self) -> bool {
        unsafe { plic::has_pending() }
    }

    fn sleep(&self) {
        unsafe {
            rv32i::support::wfi();
        }
    }

    unsafe fn atomic<F, R>(&self, f: F) -> R
    where
        F: FnOnce() -> R,
    {
        rv32i::support::atomic(f)
    }

    unsafe fn print_state(&self, writer: &mut dyn Write) {
        rv32i::print_riscv_state(writer);
    }
}

fn handle_exception(exception: mcause::Exception) {
    match exception {
        mcause::Exception::UserEnvCall | mcause::Exception::SupervisorEnvCall => (),

        mcause::Exception::InstructionMisaligned
        | mcause::Exception::InstructionFault
        | mcause::Exception::IllegalInstruction
        | mcause::Exception::Breakpoint
        | mcause::Exception::LoadMisaligned
        | mcause::Exception::LoadFault
        | mcause::Exception::StoreMisaligned
        | mcause::Exception::StoreFault
        | mcause::Exception::MachineEnvCall
        | mcause::Exception::InstructionPageFault
        | mcause::Exception::LoadPageFault
        | mcause::Exception::StorePageFault
        | mcause::Exception::Unknown => {
            panic!("fatal exception");
        }
    }
}

unsafe fn handle_interrupt(intr: mcause::Interrupt) {
    match intr {
        mcause::Interrupt::UserSoft
        | mcause::Interrupt::UserTimer
        | mcause::Interrupt::UserExternal => {
            debug!("unexpected user-mode interrupt");
        }
        mcause::Interrupt::SupervisorExternal
        | mcause::Interrupt::SupervisorTimer
        | mcause::Interrupt::SupervisorSoft => {
            debug!("unexpected supervisor-mode interrupt");
        }

        mcause::Interrupt::MachineSoft => {
            CSR.mie.modify(mie::msoft::CLEAR);
        }
        mcause::Interrupt::MachineTimer => {
            CSR.mie.modify(mie::mtimer::CLEAR);
        }
        mcause::Interrupt::MachineExternal => {
            CSR.mie.modify(mie::mext::CLEAR);
        }

        mcause::Interrupt::Unknown => {
            debug!("interrupt of unknown cause");
        }
    }
}

/// Trap handler for board/chip specific code.
///
/// For the e310 this gets called when an interrupt occurs while the chip is
/// in kernel mode. All we need to do is check which interrupt occurred and
/// disable it.
#[export_name = "_start_trap_rust"]
pub unsafe extern "C" fn start_trap_rust() {
    match mcause::Trap::from(CSR.mcause.extract()) {
        mcause::Trap::Interrupt(interrupt) => {
            handle_interrupt(interrupt);
        }
        mcause::Trap::Exception(exception) => {
            handle_exception(exception);
        }
    }
}

/// Function that gets called if an interrupt occurs while an app was running.
/// mcause is passed in, and this function should correctly handle disabling the
/// interrupt that fired so that it does not trigger again.
#[export_name = "_disable_interrupt_trap_handler"]
pub unsafe extern "C" fn disable_interrupt_trap_handler(mcause_val: u32) {
    match mcause::Trap::from(mcause_val) {
        mcause::Trap::Interrupt(interrupt) => {
            handle_interrupt(interrupt);
        }
        _ => {
            panic!("unexpected non-interrupt\n");
        }
    }
}<|MERGE_RESOLUTION|>--- conflicted
+++ resolved
@@ -53,12 +53,8 @@
 impl<A: 'static + Alarm<'static>> kernel::Chip for E310x<A> {
     type MPU = rv32i::pmp::PMPConfig;
     type UserspaceKernelBoundary = rv32i::syscall::SysCall;
-<<<<<<< HEAD
-    type SysTick = ();
+    type SchedulerTimer = kernel::VirtualSchedulerTimer<A>;
     type WatchDog = ();
-=======
-    type SchedulerTimer = kernel::VirtualSchedulerTimer<A>;
->>>>>>> 93be8baa
 
     fn mpu(&self) -> &Self::MPU {
         &self.pmp
