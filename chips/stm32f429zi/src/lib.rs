--- conflicted
+++ resolved
@@ -7,11 +7,7 @@
 use cortexm4::{CortexM4, CortexMVariant};
 
 pub use stm32f4xx::{
-<<<<<<< HEAD
     adc, can, chip, clocks, dbg, dma, exti, flash, gpio, nvic, rcc, spi, syscfg, tim2, trng, usart,
-=======
-    adc, can, chip, dbg, dma, exti, flash, gpio, nvic, rcc, spi, syscfg, tim2, trng, usart,
->>>>>>> 7b788b03
 };
 
 pub mod can_registers;
