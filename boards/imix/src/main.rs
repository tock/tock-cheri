//! Board file for Imix development platform.
//!
//! - <https://github.com/tock/tock/tree/master/boards/imix>
//! - <https://github.com/tock/imix>

#![no_std]
#![no_main]
#![feature(in_band_lifetimes)]
#![deny(missing_docs)]

mod imix_components;
use capsules::alarm::AlarmDriver;
use capsules::net::ieee802154::MacAddress;
use capsules::net::ipv6::ip_utils::IPAddr;
use capsules::virtual_alarm::VirtualMuxAlarm;
use capsules::virtual_i2c::MuxI2C;
use capsules::virtual_spi::{MuxSpiMaster, VirtualSpiMasterDevice};
use kernel::capabilities;
use kernel::common::dynamic_deferred_call::{
    DynamicDeferredCall,
    DynamicDeferredCallClientState
};
use kernel::component::Component;
use kernel::hil::radio;
#[allow(unused_imports)]
use kernel::hil::radio::{RadioConfig, RadioData};
use kernel::hil::Controller;
#[allow(unused_imports)]
use kernel::{create_capability, debug, debug_gpio, static_init};

use components;
use components::alarm::{AlarmDriverComponent, AlarmMuxComponent};
use components::console::{ConsoleComponent, UartMuxComponent};
use components::crc::CrcComponent;
use components::debug_writer::DebugWriterComponent;
use components::gpio::GpioComponent;
use components::isl29035::AmbientLightComponent;
use components::led::LedsComponent;
use components::nrf51822::Nrf51822Component;
use components::process_console::ProcessConsoleComponent;
use components::rng::RngComponent;
use components::si7021::{HumidityComponent, SI7021Component, TemperatureComponent};
use components::spi::{SpiComponent, SpiSyscallComponent};
use imix_components::adc::AdcComponent;
use imix_components::analog_comparator::AcComponent;
use imix_components::fxos8700::NineDofComponent;
use imix_components::nonvolatile_storage::NonvolatileStorageComponent;
use imix_components::radio::RadioComponent;
use imix_components::rf233::RF233Component;
use imix_components::udp_driver::UDPDriverComponent;
use imix_components::udp_mux::UDPMuxComponent;
use imix_components::usb::UsbComponent;

/// Support routines for debugging I/O.
///
/// Note: Use of this module will trample any other USART3 configuration.
pub mod io;

// Unit Tests for drivers.
#[allow(dead_code)]
mod i2c_dummy;
#[allow(dead_code)]
mod icmp_lowpan_test;
#[allow(dead_code)]
mod ipv6_lowpan_test;
#[allow(dead_code)]
mod spi_dummy;
#[allow(dead_code)]
mod udp_lowpan_test;

#[allow(dead_code)]
mod aes_test;

#[allow(dead_code)]
mod aes_ccm_test;

#[allow(dead_code)]
mod rng_test;

#[allow(dead_code)]
mod power;

#[allow(dead_code)]
mod virtual_uart_rx_test;

// State for loading apps.

const NUM_PROCS: usize = 4;

// Constants related to the configuration of the 15.4 network stack
// TODO: Notably, the radio MAC addresses can be configured from userland at the moment
// We probably want to change this from a security perspective (multiple apps being
// able to change the MAC address seems problematic), but it is very convenient for
// development to be able to just flash two corresponding apps onto two devices and
// have those devices talk to each other without having to modify the kernel flashed
// onto each device. This makes MAC address configuration a good target for capabilities -
// only allow one app per board to have control of MAC address configuration?
const RADIO_CHANNEL: u8 = 26;
const DST_MAC_ADDR: MacAddress = MacAddress::Short(49138);
const DEFAULT_CTX_PREFIX_LEN: u8 = 8; //Length of context for 6LoWPAN compression
const DEFAULT_CTX_PREFIX: [u8; 16] = [0x0 as u8; 16]; //Context for 6LoWPAN Compression
const PAN_ID: u16 = 0xABCD;

// how should the kernel respond when a process faults
const FAULT_RESPONSE: kernel::procs::FaultResponse = kernel::procs::FaultResponse::Panic;

#[link_section = ".app_memory"]
static mut APP_MEMORY: [u8; 32768] = [0; 32768];

static mut PROCESSES: [Option<&'static dyn kernel::procs::ProcessType>; NUM_PROCS] =
    [None; NUM_PROCS];

/// Dummy buffer that causes the linker to reserve enough space for the stack.
#[no_mangle]
#[link_section = ".stack_buffer"]
pub static mut STACK_MEMORY: [u8; 0x2000] = [0; 0x2000];

struct Imix {
    pconsole: &'static capsules::process_console::ProcessConsole<
        'static,
        components::process_console::Capability,
    >,
    console: &'static capsules::console::Console<'static>,
    gpio: &'static capsules::gpio::GPIO<'static>,
    alarm: &'static AlarmDriver<'static, VirtualMuxAlarm<'static, sam4l::ast::Ast<'static>>>,
    temp: &'static capsules::temperature::TemperatureSensor<'static>,
    humidity: &'static capsules::humidity::HumiditySensor<'static>,
    ambient_light: &'static capsules::ambient_light::AmbientLight<'static>,
    adc: &'static capsules::adc::Adc<'static, sam4l::adc::Adc>,
    led: &'static capsules::led::LED<'static>,
    button: &'static capsules::button::Button<'static>,
    rng: &'static capsules::rng::RngDriver<'static>,
    analog_comparator: &'static capsules::analog_comparator::AnalogComparator<
        'static,
        sam4l::acifc::Acifc<'static>,
    >,
    spi: &'static capsules::spi::Spi<'static, VirtualSpiMasterDevice<'static, sam4l::spi::SpiHw>>,
    ipc: kernel::ipc::IPC,
    ninedof: &'static capsules::ninedof::NineDof<'static>,
    radio_driver: &'static capsules::ieee802154::RadioDriver<'static>,
    udp_driver: &'static capsules::net::udp::UDPDriver<'static>,
    crc: &'static capsules::crc::Crc<'static, sam4l::crccu::Crccu<'static>>,
    usb_driver: &'static capsules::usb::usb_user::UsbSyscallDriver<
        'static,
        capsules::usb::usbc_client::Client<'static, sam4l::usbc::Usbc<'static>>,
    >,
    nrf51822: &'static capsules::nrf51822_serialization::Nrf51822Serialization<'static>,
    nonvolatile_storage: &'static capsules::nonvolatile_storage_driver::NonvolatileStorage<'static>,
}

// The RF233 radio stack requires our buffers for its SPI operations:
//
//   1. buf: a packet-sized buffer for SPI operations, which is
//      used as the read buffer when it writes a packet passed to it and the write
//      buffer when it reads a packet into a buffer passed to it.
//   2. rx_buf: buffer to receive packets into
//   3 + 4: two small buffers for performing registers
//      operations (one read, one write).

static mut RF233_BUF: [u8; radio::MAX_BUF_SIZE] = [0x00; radio::MAX_BUF_SIZE];
static mut RF233_REG_WRITE: [u8; 2] = [0x00; 2];
static mut RF233_REG_READ: [u8; 2] = [0x00; 2];

impl kernel::Platform for Imix {
    fn with_driver<F, R>(&self, driver_num: usize, f: F) -> R
    where
        F: FnOnce(Option<&dyn kernel::Driver>) -> R,
    {
        match driver_num {
            capsules::console::DRIVER_NUM => f(Some(self.console)),
            capsules::gpio::DRIVER_NUM => f(Some(self.gpio)),
            capsules::alarm::DRIVER_NUM => f(Some(self.alarm)),
            capsules::spi::DRIVER_NUM => f(Some(self.spi)),
            capsules::adc::DRIVER_NUM => f(Some(self.adc)),
            capsules::led::DRIVER_NUM => f(Some(self.led)),
            capsules::button::DRIVER_NUM => f(Some(self.button)),
            capsules::analog_comparator::DRIVER_NUM => f(Some(self.analog_comparator)),
            capsules::ambient_light::DRIVER_NUM => f(Some(self.ambient_light)),
            capsules::temperature::DRIVER_NUM => f(Some(self.temp)),
            capsules::humidity::DRIVER_NUM => f(Some(self.humidity)),
            capsules::ninedof::DRIVER_NUM => f(Some(self.ninedof)),
            capsules::crc::DRIVER_NUM => f(Some(self.crc)),
            capsules::usb::usb_user::DRIVER_NUM => f(Some(self.usb_driver)),
            capsules::ieee802154::DRIVER_NUM => f(Some(self.radio_driver)),
            capsules::net::udp::DRIVER_NUM => f(Some(self.udp_driver)),
            capsules::nrf51822_serialization::DRIVER_NUM => f(Some(self.nrf51822)),
            capsules::nonvolatile_storage_driver::DRIVER_NUM => f(Some(self.nonvolatile_storage)),
            capsules::rng::DRIVER_NUM => f(Some(self.rng)),
            kernel::ipc::DRIVER_NUM => f(Some(&self.ipc)),
            _ => f(None),
        }
    }
}

unsafe fn set_pin_primary_functions() {
    use sam4l::gpio::PeripheralFunction::{A, B, C, E};
    use sam4l::gpio::{PA, PB, PC};

    // Right column: Imix pin name
    // Left  column: SAM4L peripheral function
    PA[04].configure(Some(A)); // AD0         --  ADCIFE AD0
    PA[05].configure(Some(A)); // AD1         --  ADCIFE AD1
    PA[06].configure(Some(C)); // EXTINT1     --  EIC EXTINT1
    PA[07].configure(Some(A)); // AD1         --  ADCIFE AD2
    PA[08].configure(None); //... RF233 IRQ   --  GPIO pin
    PA[09].configure(None); //... RF233 RST   --  GPIO pin
    PA[10].configure(None); //... RF233 SLP   --  GPIO pin
    PA[13].configure(None); //... TRNG EN     --  GPIO pin
    PA[14].configure(None); //... TRNG_OUT    --  GPIO pin
    PA[17].configure(None); //... NRF INT     -- GPIO pin
    PA[18].configure(Some(A)); // NRF CLK     -- USART2_CLK
    PA[20].configure(None); //... D8          -- GPIO pin
    PA[21].configure(Some(E)); // TWI2 SDA    -- TWIM2_SDA
    PA[22].configure(Some(E)); // TWI2 SCL    --  TWIM2 TWCK
    PA[25].configure(Some(A)); // USB_N       --  USB DM
    PA[26].configure(Some(A)); // USB_P       --  USB DP
    PB[00].configure(Some(A)); // TWI1_SDA    --  TWIMS1 TWD
    PB[01].configure(Some(A)); // TWI1_SCL    --  TWIMS1 TWCK
    PB[02].configure(Some(A)); // AD3         --  ADCIFE AD3
    PB[03].configure(Some(A)); // AD4         --  ADCIFE AD4
    PB[04].configure(Some(A)); // AD5         --  ADCIFE AD5
    PB[05].configure(Some(A)); // VHIGHSAMPLE --  ADCIFE AD6
    PB[06].configure(Some(A)); // RTS3        --  USART3 RTS
    PB[07].configure(None); //... NRF RESET   --  GPIO
    PB[09].configure(Some(A)); // RX3         --  USART3 RX
    PB[10].configure(Some(A)); // TX3         --  USART3 TX
    PB[11].configure(Some(A)); // CTS0        --  USART0 CTS
    PB[12].configure(Some(A)); // RTS0        --  USART0 RTS
    PB[13].configure(Some(A)); // CLK0        --  USART0 CLK
    PB[14].configure(Some(A)); // RX0         --  USART0 RX
    PB[15].configure(Some(A)); // TX0         --  USART0 TX
    PC[00].configure(Some(A)); // CS2         --  SPI NPCS2
    PC[01].configure(Some(A)); // CS3 (RF233) --  SPI NPCS3
    PC[02].configure(Some(A)); // CS1         --  SPI NPCS1
    PC[03].configure(Some(A)); // CS0         --  SPI NPCS0
    PC[04].configure(Some(A)); // MISO        --  SPI MISO
    PC[05].configure(Some(A)); // MOSI        --  SPI MOSI
    PC[06].configure(Some(A)); // SCK         --  SPI CLK
    PC[07].configure(Some(B)); // RTS2 (BLE)  -- USART2_RTS
    PC[08].configure(Some(E)); // CTS2 (BLE)  -- USART2_CTS
                               //PC[09].configure(None); //... NRF GPIO    -- GPIO
                               //PC[10].configure(None); //... USER LED    -- GPIO
    PC[09].configure(Some(E)); // ACAN1       -- ACIFC comparator
    PC[10].configure(Some(E)); // ACAP1       -- ACIFC comparator
    PC[11].configure(Some(B)); // RX2 (BLE)   -- USART2_RX
    PC[12].configure(Some(B)); // TX2 (BLE)   -- USART2_TX
                               //PC[13].configure(None); //... ACC_INT1    -- GPIO
                               //PC[14].configure(None); //... ACC_INT2    -- GPIO
    PC[13].configure(Some(E)); //... ACBN1    -- ACIFC comparator
    PC[14].configure(Some(E)); //... ACBP1    -- ACIFC comparator
    PC[16].configure(None); //... SENSE_PWR   --  GPIO pin
    PC[17].configure(None); //... NRF_PWR     --  GPIO pin
    PC[18].configure(None); //... RF233_PWR   --  GPIO pin
    PC[19].configure(None); //... TRNG_PWR    -- GPIO Pin
    PC[22].configure(None); //... KERNEL LED  -- GPIO Pin
    PC[24].configure(None); //... USER_BTN    -- GPIO Pin
    PC[25].configure(Some(B)); // LI_INT      --  EIC EXTINT2
    PC[26].configure(None); //... D7          -- GPIO Pin
    PC[27].configure(None); //... D6          -- GPIO Pin
    PC[28].configure(None); //... D5          -- GPIO Pin
    PC[29].configure(None); //... D4          -- GPIO Pin
    PC[30].configure(None); //... D3          -- GPIO Pin
    PC[31].configure(None); //... D2          -- GPIO Pin
}

/// Reset Handler.
///
/// This symbol is loaded into vector table by the SAM4L chip crate.
/// When the chip first powers on or later does a hard reset, after the core
/// initializes all the hardware, the address of this function is loaded and
/// execution begins here.
#[no_mangle]
pub unsafe fn reset_handler() {
    sam4l::init();

    sam4l::pm::PM.setup_system_clock(sam4l::pm::SystemClockSource::PllExternalOscillatorAt48MHz {
        frequency: sam4l::pm::OscillatorFrequency::Frequency16MHz,
        startup_mode: sam4l::pm::OscillatorStartup::FastStart,
    });

    // Source 32Khz and 1Khz clocks from RC23K (SAM4L Datasheet 11.6.8)
    sam4l::bpm::set_ck32source(sam4l::bpm::CK32Source::RC32K);

    set_pin_primary_functions();

    // Create capabilities that the board needs to call certain protected kernel
    // functions.
    let process_mgmt_cap = create_capability!(capabilities::ProcessManagementCapability);
    let main_cap = create_capability!(capabilities::MainLoopCapability);
    let grant_cap = create_capability!(capabilities::MemoryAllocationCapability);

    power::configure_submodules(power::SubmoduleConfig {
        rf233: true,
        nrf51422: true,
        sensors: true,
        trng: true,
    });

    let board_kernel = static_init!(kernel::Kernel, kernel::Kernel::new(&PROCESSES));

    let dynamic_deferred_call_clients = static_init!(
        [DynamicDeferredCallClientState; 2],
        Default::default());
    let dynamic_deferred_caller = static_init!(
        DynamicDeferredCall,
        DynamicDeferredCall::new(dynamic_deferred_call_clients));
    DynamicDeferredCall::set_global_instance(dynamic_deferred_caller);
    
    
    // # CONSOLE
    // Create a shared UART channel for the consoles and for kernel debug.
    sam4l::usart::USART3.set_mode(sam4l::usart::UsartMode::Uart);
<<<<<<< HEAD
    let uart_mux = static_init!(
        MuxUart<'static>,
        MuxUart::new(
            &sam4l::usart::USART3,
            &mut capsules::virtual_uart::RX_BUF,
            115200,
            dynamic_deferred_caller
        )
    );
    uart_mux.initialize_callback_handle(dynamic_deferred_caller.register(uart_mux).expect("no deferred call slot available for uart mux"));
    uart_mux.initialize();

    hil::uart::Transmit::set_transmit_client(&sam4l::usart::USART3, uart_mux);
    hil::uart::Receive::set_receive_client(&sam4l::usart::USART3, uart_mux);

=======
    let uart_mux = UartMuxComponent::new(&sam4l::usart::USART3, 115200).finalize(());
>>>>>>> 7c48ee04
    let pconsole = ProcessConsoleComponent::new(board_kernel, uart_mux).finalize(());
    let console = ConsoleComponent::new(board_kernel, uart_mux).finalize(());
    DebugWriterComponent::new(uart_mux).finalize(());

    // Allow processes to communicate over BLE through the nRF51822
    sam4l::usart::USART2.set_mode(sam4l::usart::UsartMode::Uart);
    let nrf_serialization =
        Nrf51822Component::new(&sam4l::usart::USART2, &sam4l::gpio::PB[07]).finalize(());

    // # TIMER
    let ast = &sam4l::ast::AST;
    let mux_alarm = AlarmMuxComponent::new(ast)
        .finalize(components::alarm_mux_component_helper!(sam4l::ast::Ast));
    ast.configure(mux_alarm);
    let alarm = AlarmDriverComponent::new(board_kernel, mux_alarm)
        .finalize(components::alarm_component_helper!(sam4l::ast::Ast));

    // # I2C and I2C Sensors
    let mux_i2c = static_init!(MuxI2C<'static>, MuxI2C::new(&sam4l::i2c::I2C2));
    sam4l::i2c::I2C2.set_master_client(mux_i2c);

    let ambient_light = AmbientLightComponent::new(board_kernel, mux_i2c, mux_alarm)
        .finalize(components::isl29035_component_helper!(sam4l::ast::Ast));
    let si7021 = SI7021Component::new(mux_i2c, mux_alarm, 0x40)
        .finalize(components::si7021_component_helper!(sam4l::ast::Ast));
    let temp = TemperatureComponent::new(board_kernel, si7021).finalize(());
    let humidity = HumidityComponent::new(board_kernel, si7021).finalize(());
    let ninedof = NineDofComponent::new(board_kernel, mux_i2c, &sam4l::gpio::PC[13]).finalize(());

    // SPI MUX, SPI syscall driver and RF233 radio
    let mux_spi = components::spi::SpiMuxComponent::new(&sam4l::spi::SPI)
        .finalize(components::spi_mux_component_helper!(sam4l::spi::SpiHw));

    let spi_syscalls = SpiSyscallComponent::new(mux_spi, 3)
        .finalize(components::spi_syscall_component_helper!(sam4l::spi::SpiHw));
    let rf233_spi = SpiComponent::new(mux_spi, 3)
        .finalize(components::spi_component_helper!(sam4l::spi::SpiHw));
    let rf233 = RF233Component::new(
        rf233_spi,
        &sam4l::gpio::PA[09], // reset
        &sam4l::gpio::PA[10], // sleep
        &sam4l::gpio::PA[08], // irq
        &sam4l::gpio::PA[08],
        RADIO_CHANNEL,
    )
    .finalize(());

    let adc = AdcComponent::new().finalize(());
    let gpio = GpioComponent::new(board_kernel).finalize(components::gpio_component_helper!(
        &sam4l::gpio::PC[31],
        &sam4l::gpio::PC[30],
        &sam4l::gpio::PC[29],
        &sam4l::gpio::PC[28],
        &sam4l::gpio::PC[27],
        &sam4l::gpio::PC[26],
        &sam4l::gpio::PA[20]
    ));

    let led = LedsComponent::new().finalize(components::led_component_helper!((
        &sam4l::gpio::PC[10],
        capsules::led::ActivationMode::ActiveHigh
    )));
    let button = components::button::ButtonComponent::new(board_kernel).finalize(
        components::button_component_helper!((
            &sam4l::gpio::PC[24],
            capsules::button::GpioMode::LowWhenPressed
        )),
    );
    let crc = CrcComponent::new(board_kernel, &sam4l::crccu::CRCCU)
        .finalize(components::crc_component_helper!(sam4l::crccu::Crccu));
    let analog_comparator = AcComponent::new().finalize(());
    let rng = RngComponent::new(board_kernel, &sam4l::trng::TRNG).finalize(());

    // For now, assign the 802.15.4 MAC address on the device as
    // simply a 16-bit short address which represents the last 16 bits
    // of the serial number of the sam4l for this device.  In the
    // future, we could generate the MAC address by hashing the full
    // 120-bit serial number
    let serial_num: sam4l::serial_num::SerialNum = sam4l::serial_num::SerialNum::new();
    let serial_num_bottom_16 = (serial_num.get_lower_64() & 0x0000_0000_0000_ffff) as u16;
    let src_mac_from_serial_num: MacAddress = MacAddress::Short(serial_num_bottom_16);

    // Can this initialize be pushed earlier, or into component? -pal
    rf233.initialize(&mut RF233_BUF, &mut RF233_REG_WRITE, &mut RF233_REG_READ);
    let (radio_driver, mux_mac) = RadioComponent::new(
        board_kernel,
        rf233,
        PAN_ID,
        serial_num_bottom_16, //comment out for dual rx test only
                              //49138, //comment in for dual rx test only
    )
    .finalize(());

    let usb_driver = UsbComponent::new(board_kernel).finalize(());
    let nonvolatile_storage = NonvolatileStorageComponent::new(board_kernel).finalize(());

    let local_ip_ifaces = static_init!(
        [IPAddr; 3],
        [
            IPAddr([
                0x00, 0x01, 0x02, 0x03, 0x04, 0x05, 0x06, 0x07, 0x08, 0x09, 0x0a, 0x0b, 0x0c, 0x0d,
                0x0e, 0x0f,
            ]),
            IPAddr([
                0x10, 0x11, 0x12, 0x13, 0x14, 0x15, 0x16, 0x17, 0x18, 0x19, 0x1a, 0x1b, 0x1c, 0x1d,
                0x1e, 0x1f,
            ]),
            IPAddr::generate_from_mac(src_mac_from_serial_num),
        ]
    );

    let (udp_send_mux, udp_recv_mux, udp_port_table) = UDPMuxComponent::new(
        mux_mac,
        DEFAULT_CTX_PREFIX_LEN,
        DEFAULT_CTX_PREFIX,
        DST_MAC_ADDR,
        src_mac_from_serial_num, //comment out for dual rx test only
        //MacAddress::Short(49138), //comment in for dual rx test only
        local_ip_ifaces,
        mux_alarm,
    )
    .finalize(());

    // UDP driver initialization happens here
    let udp_driver = UDPDriverComponent::new(
        board_kernel,
        udp_send_mux,
        udp_recv_mux,
        udp_port_table,
        local_ip_ifaces,
    )
    .finalize(());

    // Only include to run kernel tests, do not include during normal operation
    //let udp_lowpan_test =
    //    udp_lowpan_test::initialize_all(udp_send_mux, udp_recv_mux, udp_port_table, mux_alarm);

    let imix = Imix {
        pconsole,
        console,
        alarm,
        gpio,
        temp,
        humidity,
        ambient_light,
        adc,
        led,
        button,
        rng,
        analog_comparator,
        crc,
        spi: spi_syscalls,
        ipc: kernel::ipc::IPC::new(board_kernel, &grant_cap),
        ninedof,
        radio_driver,
        udp_driver,
        usb_driver,
        nrf51822: nrf_serialization,
        nonvolatile_storage: nonvolatile_storage,
    };

    let chip = static_init!(sam4l::chip::Sam4l, sam4l::chip::Sam4l::new());

    // Need to reset the nRF on boot, toggle it's SWDIO
    imix.nrf51822.reset();
    imix.nrf51822.initialize();

    // These two lines need to be below the creation of the chip for
    // initialization to work.
    rf233.reset();
    rf233.start();

    imix.pconsole.start();

    // Optional kernel tests. Note that these might conflict
    // with normal operation (e.g., steal callbacks from drivers, etc.),
    // so do not run these and expect all services/applications to work.
    // Once everything is virtualized in the kernel this won't be a problem.
    // -pal, 11/20/18
    //
    // virtual_uart_rx_test::run_virtual_uart_receive(uart_mux);
    // rng_test::run_entropy32();
    // aes_ccm_test::run();
    // aes_test::run_aes128_ctr();
    // aes_test::run_aes128_cbc();

    debug!("Initialization complete. Entering main loop");

    // Include below to run udp tests
    //udp_lowpan_test.start();

    extern "C" {
        /// Beginning of the ROM region containing app images.
        static _sapps: u8;
    }
    kernel::procs::load_processes(
        board_kernel,
        chip,
        &_sapps as *const u8,
        &mut APP_MEMORY,
        &mut PROCESSES,
        FAULT_RESPONSE,
        &process_mgmt_cap,
    );

    board_kernel.kernel_loop(&imix, chip, Some(&imix.ipc), &main_cap);
}<|MERGE_RESOLUTION|>--- conflicted
+++ resolved
@@ -309,26 +309,11 @@
     
     // # CONSOLE
     // Create a shared UART channel for the consoles and for kernel debug.
-    sam4l::usart::USART3.set_mode(sam4l::usart::UsartMode::Uart);
-<<<<<<< HEAD
-    let uart_mux = static_init!(
-        MuxUart<'static>,
-        MuxUart::new(
-            &sam4l::usart::USART3,
-            &mut capsules::virtual_uart::RX_BUF,
-            115200,
-            dynamic_deferred_caller
-        )
-    );
-    uart_mux.initialize_callback_handle(dynamic_deferred_caller.register(uart_mux).expect("no deferred call slot available for uart mux"));
-    uart_mux.initialize();
-
-    hil::uart::Transmit::set_transmit_client(&sam4l::usart::USART3, uart_mux);
-    hil::uart::Receive::set_receive_client(&sam4l::usart::USART3, uart_mux);
-
-=======
-    let uart_mux = UartMuxComponent::new(&sam4l::usart::USART3, 115200).finalize(());
->>>>>>> 7c48ee04
+    sam4l::usart::USART3.set_mode(sam4l::usart::UsartMode::Uart);    
+    let uart_mux = UartMuxComponent::new(&sam4l::usart::USART3,
+                                         115200,
+                                         dynamic_deferred_caller).finalize(());
+    
     let pconsole = ProcessConsoleComponent::new(board_kernel, uart_mux).finalize(());
     let console = ConsoleComponent::new(board_kernel, uart_mux).finalize(());
     DebugWriterComponent::new(uart_mux).finalize(());
