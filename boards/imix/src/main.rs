--- conflicted
+++ resolved
@@ -310,103 +310,8 @@
     rf233.initialize(&mut RF233_BUF, &mut RF233_REG_WRITE, &mut RF233_REG_READ);
     let radio_driver = RadioComponent::new(rf233, 0xABCD, 0x1008).finalize();
 
-<<<<<<< HEAD
     let usb_driver = UsbComponent::new().finalize();
     let nonvolatile_storage = NonvolatileStorageComponent::new().finalize();
-=======
-    let aes_ccm = static_init!(
-        capsules::aes_ccm::AES128CCM<'static, sam4l::aes::Aes<'static>>,
-        capsules::aes_ccm::AES128CCM::new(&sam4l::aes::AES, &mut CRYPT_BUF)
-    );
-    sam4l::aes::AES.set_client(aes_ccm);
-    sam4l::aes::AES.enable();
-
-    // Keeps the radio on permanently; pass-through layer
-    let awake_mac: &AwakeMac<RF233Device> =
-        static_init!(AwakeMac<'static, RF233Device>, AwakeMac::new(rf233));
-    rf233.set_transmit_client(awake_mac);
-    rf233.set_receive_client(awake_mac, &mut RF233_RX_BUF);
-
-    let mac_device = static_init!(
-        capsules::ieee802154::framer::Framer<
-            'static,
-            AwakeMac<'static, RF233Device>,
-            capsules::aes_ccm::AES128CCM<'static, sam4l::aes::Aes<'static>>,
-        >,
-        capsules::ieee802154::framer::Framer::new(awake_mac, aes_ccm)
-    );
-    aes_ccm.set_client(mac_device);
-    awake_mac.set_transmit_client(mac_device);
-    awake_mac.set_receive_client(mac_device);
-    awake_mac.set_config_client(mac_device);
-
-    let mux_mac = static_init!(
-        capsules::ieee802154::virtual_mac::MuxMac<'static>,
-        capsules::ieee802154::virtual_mac::MuxMac::new(mac_device)
-    );
-    mac_device.set_transmit_client(mux_mac);
-    mac_device.set_receive_client(mux_mac);
-
-    let radio_mac = static_init!(
-        capsules::ieee802154::virtual_mac::MacUser<'static>,
-        capsules::ieee802154::virtual_mac::MacUser::new(mux_mac)
-    );
-    mux_mac.add_user(radio_mac);
-
-    let radio_driver = static_init!(
-        capsules::ieee802154::RadioDriver<'static>,
-        capsules::ieee802154::RadioDriver::new(radio_mac, kernel::Grant::create(), &mut RADIO_BUF)
-    );
-
-    mac_device.set_key_procedure(radio_driver);
-    mac_device.set_device_procedure(radio_driver);
-    radio_mac.set_transmit_client(radio_driver);
-    radio_mac.set_receive_client(radio_driver);
-    radio_mac.set_pan(0x0000);
-    radio_mac.set_address(0xbbbb);
-
-    // Configure the USB controller
-    let usb_client = static_init!(
-        capsules::usbc_client::Client<'static, sam4l::usbc::Usbc<'static>>,
-        capsules::usbc_client::Client::new(&sam4l::usbc::USBC)
-    );
-    sam4l::usbc::USBC.set_client(usb_client);
-
-    // Configure the USB userspace driver
-    let usb_driver = static_init!(
-        capsules::usb_user::UsbSyscallDriver<
-            'static,
-            capsules::usbc_client::Client<'static, sam4l::usbc::Usbc<'static>>,
-        >,
-        capsules::usb_user::UsbSyscallDriver::new(usb_client, kernel::Grant::create())
-    );
-
-    sam4l::flashcalw::FLASH_CONTROLLER.configure();
-    pub static mut FLASH_PAGEBUFFER: sam4l::flashcalw::Sam4lPage =
-        sam4l::flashcalw::Sam4lPage::new();
-    let nv_to_page = static_init!(
-        capsules::nonvolatile_to_pages::NonvolatileToPages<'static, sam4l::flashcalw::FLASHCALW>,
-        capsules::nonvolatile_to_pages::NonvolatileToPages::new(
-            &mut sam4l::flashcalw::FLASH_CONTROLLER,
-            &mut FLASH_PAGEBUFFER
-        )
-    );
-    hil::flash::HasClient::set_client(&sam4l::flashcalw::FLASH_CONTROLLER, nv_to_page);
-
-    let nonvolatile_storage = static_init!(
-        capsules::nonvolatile_storage_driver::NonvolatileStorage<'static>,
-        capsules::nonvolatile_storage_driver::NonvolatileStorage::new(
-            nv_to_page,
-            kernel::Grant::create(),
-            0x60000, // Start address for userspace accessible region
-            0x20000, // Length of userspace accessible region
-            0,       // Start address of kernel accessible region
-            0,       // Length of kernel accessible region
-            &mut capsules::nonvolatile_storage_driver::BUFFER
-        )
-    );
-    hil::nonvolatile_storage::NonvolatileStorage::set_client(nv_to_page, nonvolatile_storage);
->>>>>>> 9f76bf65
 
     let imix = Imix {
         console: console,
