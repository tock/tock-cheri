<<<<<<< HEAD
=======
/* chips::sam4l::ast -- Implementation of a single hardware timer.
 *
 * Author: Amit Levy <levya@cs.stanford.edu>
 * Author: Philip Levis <pal@cs.stanford.edu>
 * Date: 7/16/15
 */

use core::prelude::*;
>>>>>>> 59bc2cd3
use core::intrinsics;
use nvic;
use hil::alarm::{Alarm, AlarmClient};
use hil::Controller;
use chip;

#[repr(C, packed)]
#[allow(missing_copy_implementations)]
struct AstRegisters {
    cr: u32,
    cv: u32,
    sr: u32,
    scr: u32,
    ier: u32,
    idr: u32,
    imr: u32,
    wer: u32,
    //0x20
    ar0: u32,
    ar1: u32,
    reserved0: [u32; 2],
    pir0: u32,
    pir1: u32,
    reserved1: [u32; 2],
    //0x40
    clock: u32,
    dtr: u32,
    eve: u32,
    evd: u32,
    evm: u32,
    calv: u32
    //we leave out parameter and version
}

pub const AST_BASE: isize = 0x400F0800;

#[allow(missing_copy_implementations)]
pub struct Ast {
    regs: &'static mut AstRegisters,
    callback: Option<&'static mut AlarmClient>
}

impl Controller for Ast {
    type Config = &'static mut AlarmClient;

    fn configure(&mut self, client: &'static mut AlarmClient) {
        self.callback = Some(client);
    }
}

#[repr(usize)]
pub enum Clock {
    ClockRCSys = 0,
    ClockOsc32 = 1,
    ClockAPB = 2,
    ClockGclk2 = 3,
    Clock1K = 4
}

impl Ast {
    pub fn new() -> Ast {
        Ast {
            regs: unsafe { intrinsics::transmute(AST_BASE)},
            callback: None
        }
    }

    pub fn clock_busy(&self) -> bool {
        unsafe {
            intrinsics::volatile_load(&(*self.regs).sr) & (1 << 28) != 0
        }
    }


    pub fn busy(&self) -> bool {
        unsafe {
            intrinsics::volatile_load(&(*self.regs).sr) & (1 << 24) != 0
        }
    }

    // Clears the alarm bit in the status register (indicating the alarm value
    // has been reached).
    #[inline(never)]
    pub fn clear_alarm(&mut self) {
        while self.busy() {}
        unsafe {
            intrinsics::volatile_store(&mut (*self.regs).scr, 1 << 8);
            nvic::clear_pending(nvic::NvicIdx::ASTALARM);
        }
    }

    // Clears the per0 bit in the status register (indicating the alarm value
    // has been reached).
    pub fn clear_periodic(&mut self) {
        while self.busy() {}
        unsafe {
            intrinsics::volatile_store(&mut (*self.regs).scr, 1 << 16);
        }
    }


    pub fn select_clock(&mut self, clock: Clock) {
        unsafe {
          // Disable clock by setting first bit to zero
          while self.clock_busy() {}
          let enb = intrinsics::volatile_load(&(*self.regs).clock) & !1;
          intrinsics::volatile_store(&mut (*self.regs).clock, enb);
          while self.clock_busy() {}

          // Select clock
          intrinsics::volatile_store(&mut (*self.regs).clock, (clock as u32) << 8);
	  while self.clock_busy() {}

          // Re-enable clock
          let enb = intrinsics::volatile_load(&(*self.regs).clock) | 1;
          intrinsics::volatile_store(&mut (*self.regs).clock, enb);
        }
    }

    pub fn enable(&mut self) {
        while self.busy() {}
        unsafe {
            let cr = intrinsics::volatile_load(&(*self.regs).cr) | 1;
            intrinsics::volatile_store(&mut (*self.regs).cr, cr);
        }
    }

    pub fn disable(&mut self) {
        while self.busy() {}
        unsafe {
            let cr = intrinsics::volatile_load(&(*self.regs).cr) & !1;
            intrinsics::volatile_store(&mut (*self.regs).cr, cr);
        }
    }

    pub fn set_prescalar(&mut self, val: u8) {
        while self.busy() {}
        unsafe {
            let cr = intrinsics::volatile_load(&(*self.regs).cr) | (val as u32) << 16;
            intrinsics::volatile_store(&mut (*self.regs).cr, cr);
        }
    }

    pub fn enable_alarm_irq(&mut self) {
        unsafe {
            nvic::enable(nvic::NvicIdx::ASTALARM);
            intrinsics::volatile_store(&mut (*self.regs).ier, 1 << 8);
        }
    }

    pub fn disable_alarm_irq(&mut self) {
        unsafe {
            intrinsics::volatile_store(&mut (*self.regs).idr, 1 << 8);
        }
    }

    pub fn enable_ovf_irq(&mut self) {
        unsafe {
            nvic::enable(nvic::NvicIdx::ASTOVF);
            intrinsics::volatile_store(&mut (*self.regs).ier, 1);
        }
    }

    pub fn disable_ovf_irq(&mut self) {
        unsafe {
            intrinsics::volatile_store(&mut (*self.regs).idr, 1);
        }
    }

    pub fn enable_periodic_irq(&mut self) {
        unsafe {
            nvic::enable(nvic::NvicIdx::ASTPER);
            intrinsics::volatile_store(&mut (*self.regs).ier, 1 << 16);
        }
    }

    pub fn disable_periodic_irq(&mut self) {
        unsafe {
            intrinsics::volatile_store(&mut (*self.regs).idr, 1 << 16);
        }
    }

    pub fn set_periodic_interval(&mut self, interval: u32) {
        while self.busy() {}
        unsafe {
            intrinsics::volatile_store(&mut (*self.regs).pir0, interval);
        }
    }

    pub fn get_counter(&self) -> u32 {
        while self.busy() {}
        unsafe {
            intrinsics::volatile_load(&(*self.regs).cv)
        }
    }


    pub fn set_counter(&mut self, value: u32) {
        while self.busy() {}
        unsafe {
            intrinsics::volatile_store(&mut (*self.regs).cv, value);
        }
    }

    pub fn handle_interrupt(&mut self) {
        self.clear_alarm();
        self.callback.as_mut().map(|cb| {
            cb.fired();
        });
    }

}

impl Alarm for Ast {
    fn now(&self) -> u32 {
        unsafe {
            intrinsics::volatile_load(&(*self.regs).cv)
        }
    }

    fn disable_alarm(&mut self) {
        self.disable();
        self.clear_alarm();
    }

    fn set_alarm(&mut self, tics: u32) {
        self.disable();
        while self.busy() {}
        unsafe {
            intrinsics::volatile_store(&mut (*self.regs).ar0, tics);
        }
        self.clear_alarm();
        self.enable_alarm_irq();
        self.enable();
    }

    fn get_alarm(&mut self) -> u32 {
        unsafe { 
            intrinsics::volatile_load(&(*self.regs).ar0)
        }
    }
}

#[no_mangle]
#[allow(non_snake_case)]
pub unsafe extern fn AST_ALARM_Handler() {
    use common::Queue;

    nvic::disable(nvic::NvicIdx::ASTALARM);
    chip::INTERRUPT_QUEUE.as_mut().map(|q| {
        q.enqueue(nvic::NvicIdx::ASTALARM)
    });
}
<|MERGE_RESOLUTION|>--- conflicted
+++ resolved
@@ -1,5 +1,3 @@
-<<<<<<< HEAD
-=======
 /* chips::sam4l::ast -- Implementation of a single hardware timer.
  *
  * Author: Amit Levy <levya@cs.stanford.edu>
@@ -7,8 +5,6 @@
  * Date: 7/16/15
  */
 
-use core::prelude::*;
->>>>>>> 59bc2cd3
 use core::intrinsics;
 use nvic;
 use hil::alarm::{Alarm, AlarmClient};
